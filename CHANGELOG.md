--- conflicted
+++ resolved
@@ -1,4 +1,3 @@
-<<<<<<< HEAD
 # v2.15.3-beta
 - [#1014](https://github.com/xmrig/xmrig/issues/1014) Fixed regression, default value for `algo` option was not applied.
 
@@ -17,7 +16,6 @@
   - Added new option `donate-over-proxy`.
   - Added real graceful exit.
   
-=======
 # v2.14.4
 - [#992](https://github.com/xmrig/xmrig/pull/992)  Fixed compilation with Clang 3.5.
 - [#1012](https://github.com/xmrig/xmrig/pull/1012) Fixed compilation with Clang 9.0.
@@ -25,7 +23,6 @@
 - Fixed MSVC 2019 version detection.
 - Removed obsolete automatic variants.
 
->>>>>>> 3dde8cac
 # v2.14.1
 * [#975](https://github.com/xmrig/xmrig/issues/975) Fixed crash on Linux if double thread mode used.
 
