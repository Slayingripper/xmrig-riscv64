--- conflicted
+++ resolved
@@ -1,4 +1,3 @@
-<<<<<<< HEAD
 # v6.0.1-beta
 - [#1708](https://github.com/xmrig/xmrig/issues/1708) Added `title` option.
 - [#1711](https://github.com/xmrig/xmrig/pull/1711) [cuda] Print errors from KawPow DAG initialization.
@@ -8,11 +7,10 @@
 - [#1694](https://github.com/xmrig/xmrig/pull/1694) Added support for KawPow algorithm (Ravencoin) on AMD/NVIDIA.
 - Removed previously deprecated `cn/gpu` algorithm.
 - Default donation level reduced to 1% but you still can increase it if you like.
-=======
+
 # v5.11.3
 - [#1718](https://github.com/xmrig/xmrig/pull/1718) Fixed, linker on Linux was marking entire executable as having an executable stack.
 - [#1720](https://github.com/xmrig/xmrig/pull/1720) Fixed broken CryptoNight algorithms family with gcc 10.1.
->>>>>>> d30bf207
 
 # v5.11.2
 - [#1664](https://github.com/xmrig/xmrig/pull/1664) Improved JSON config error reporting.
