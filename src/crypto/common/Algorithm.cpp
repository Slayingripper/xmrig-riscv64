--- conflicted
+++ resolved
@@ -56,7 +56,6 @@
 };
 
 
-<<<<<<< HEAD
 static AlgoName const algorithm_names[] = {
     { "cryptonight/0",             "cn/0",             Algorithm::CN_0            },
     { "cryptonight",               "cn",               Algorithm::CN_0            },
@@ -81,29 +80,6 @@
 #   ifdef XMRIG_ALGO_CN_GPU
     { "cryptonight/gpu",           "cn/gpu",           Algorithm::CN_GPU          },
     { "cryptonight_gpu",           nullptr,            Algorithm::CN_GPU          },
-=======
-static AlgoData const algorithms[] = {
-    { "cryptonight",           "cn",           xmrig::CRYPTONIGHT,       xmrig::VARIANT_AUTO   },
-    { "cryptonight/0",         "cn/0",         xmrig::CRYPTONIGHT,       xmrig::VARIANT_0      },
-    { "cryptonight/1",         "cn/1",         xmrig::CRYPTONIGHT,       xmrig::VARIANT_1      },
-    { "cryptonight/xtl",       "cn/xtl",       xmrig::CRYPTONIGHT,       xmrig::VARIANT_XTL    },
-    { "cryptonight/msr",       "cn/msr",       xmrig::CRYPTONIGHT,       xmrig::VARIANT_MSR    },
-    { "cryptonight/xao",       "cn/xao",       xmrig::CRYPTONIGHT,       xmrig::VARIANT_XAO    },
-    { "cryptonight/rto",       "cn/rto",       xmrig::CRYPTONIGHT,       xmrig::VARIANT_RTO    },
-    { "cryptonight/2",         "cn/2",         xmrig::CRYPTONIGHT,       xmrig::VARIANT_2      },
-    { "cryptonight/half",      "cn/half",      xmrig::CRYPTONIGHT,       xmrig::VARIANT_HALF   },
-    { "cryptonight/xtlv9",     "cn/xtlv9",     xmrig::CRYPTONIGHT,       xmrig::VARIANT_HALF   },
-    { "cryptonight/wow",       "cn/wow",       xmrig::CRYPTONIGHT,       xmrig::VARIANT_WOW    },
-    { "cryptonight/r",         "cn/r",         xmrig::CRYPTONIGHT,       xmrig::VARIANT_4      },
-    { "cryptonight/rwz",       "cn/rwz",       xmrig::CRYPTONIGHT,       xmrig::VARIANT_RWZ    },
-    { "cryptonight/zls",       "cn/zls",       xmrig::CRYPTONIGHT,       xmrig::VARIANT_ZLS    },
-    { "cryptonight/double",    "cn/double",    xmrig::CRYPTONIGHT,       xmrig::VARIANT_DOUBLE },
-
-#   ifdef XMRIG_ALGO_RANDOMX
-    { "randomx/wow",           "rx/wow",       xmrig::RANDOM_X,          xmrig::VARIANT_RX_WOW },
-    { "randomx/loki",          "rx/loki",      xmrig::RANDOM_X,          xmrig::VARIANT_RX_LOKI },
-    { "randomx",               "rx",           xmrig::RANDOM_X,          xmrig::VARIANT_RX_WOW },
->>>>>>> 8c02e208
 #   endif
 #   ifdef XMRIG_ALGO_CN_LITE
     { "cryptonight-lite/0",        "cn-lite/0",        Algorithm::CN_LITE_0       },
@@ -131,61 +107,17 @@
     { "cryptonight_turtle",        "cn_turtle",        Algorithm::CN_PICO_0       },
 #   endif
 #   ifdef XMRIG_ALGO_RANDOMX
+    { "randomx/0",                 "rx/0",             Algorithm::RX_0            },
+    { "RandomX",                   "rx",               Algorithm::RX_0            },
     { "randomx/wow",               "rx/wow",           Algorithm::RX_WOW          },
-    { "randomx",                   "rx",               Algorithm::RX_WOW          },
+    { "RandomWOW",                 nullptr,            Algorithm::RX_WOW          },
+    { "randomx/loki",              "rx/loki",          Algorithm::RX_LOKI         },
+    { "RandomXL",                  nullptr,            Algorithm::RX_LOKI         },
 #   endif
 };
 
 
-<<<<<<< HEAD
 } /* namespace xmrig */
-=======
-#ifdef XMRIG_PROXY_PROJECT
-static AlgoData const xmrStakAlgorithms[] = {
-    { "cryptonight-monerov7",    nullptr, xmrig::CRYPTONIGHT,       xmrig::VARIANT_1    },
-    { "cryptonight_v7",          nullptr, xmrig::CRYPTONIGHT,       xmrig::VARIANT_1    },
-    { "cryptonight-monerov8",    nullptr, xmrig::CRYPTONIGHT,       xmrig::VARIANT_2    },
-    { "cryptonight_v8",          nullptr, xmrig::CRYPTONIGHT,       xmrig::VARIANT_2    },
-    { "cryptonight_v7_stellite", nullptr, xmrig::CRYPTONIGHT,       xmrig::VARIANT_XTL  },
-    { "cryptonight_lite",        nullptr, xmrig::CRYPTONIGHT_LITE,  xmrig::VARIANT_0    },
-    { "cryptonight-aeonv7",      nullptr, xmrig::CRYPTONIGHT_LITE,  xmrig::VARIANT_1    },
-    { "cryptonight_lite_v7",     nullptr, xmrig::CRYPTONIGHT_LITE,  xmrig::VARIANT_1    },
-    { "cryptonight_heavy",       nullptr, xmrig::CRYPTONIGHT_HEAVY, xmrig::VARIANT_0    },
-    { "cryptonight_haven",       nullptr, xmrig::CRYPTONIGHT_HEAVY, xmrig::VARIANT_XHV  },
-    { "cryptonight_masari",      nullptr, xmrig::CRYPTONIGHT,       xmrig::VARIANT_MSR  },
-    { "cryptonight_masari",      nullptr, xmrig::CRYPTONIGHT,       xmrig::VARIANT_MSR  },
-    { "cryptonight-bittube2",    nullptr, xmrig::CRYPTONIGHT_HEAVY, xmrig::VARIANT_TUBE }, // bittube-miner
-    { "cryptonight_alloy",       nullptr, xmrig::CRYPTONIGHT,       xmrig::VARIANT_XAO  }, // xmr-stak-alloy
-    { "cryptonight_turtle",      nullptr, xmrig::CRYPTONIGHT_PICO,  xmrig::VARIANT_TRTL },
-    { "cryptonight_gpu",         nullptr, xmrig::CRYPTONIGHT,       xmrig::VARIANT_GPU  },
-    { "cryptonight_r",           nullptr, xmrig::CRYPTONIGHT,       xmrig::VARIANT_4  },
-};
-#endif
-
-
-static const char *variants[] = {
-    "0",
-    "1",
-    "tube",
-    "xtl",
-    "msr",
-    "xhv",
-    "xao",
-    "rto",
-    "2",
-    "half",
-    "trtl",
-    "gpu",
-    "wow",
-    "r",
-    "rwz",
-    "zls",
-    "double",
-    "rx/wow",
-    "rx/loki",
-};
-
->>>>>>> 8c02e208
 
 
 rapidjson::Value xmrig::Algorithm::toJSON() const
@@ -212,7 +144,6 @@
 
 xmrig::Algorithm::Family xmrig::Algorithm::family(Id id)
 {
-<<<<<<< HEAD
     switch (id) {
     case CN_0:
     case CN_1:
@@ -230,36 +161,6 @@
     case CN_GPU:
 #   endif
         return CN;
-=======
-    m_variant = VARIANT_AUTO;
-
-    if (variant == nullptr || strlen(variant) < 1) {
-        return;
-    }
-
-    if (*variant == '!') {
-        m_flags |= Forced;
-
-        return parseVariant(variant + 1);
-    }
-
-    for (size_t i = 0; i < ARRAY_SIZE(variants); i++) {
-        if (strcasecmp(variant, variants[i]) == 0) {
-            m_variant = static_cast<Variant>(i);
-
-            if (m_variant == VARIANT_RX_WOW || m_variant == VARIANT_RX_LOKI) { // FIXME
-                m_algo = RANDOM_X;
-            }
-
-            return;
-        }
-    }
-
-    if (strcasecmp(variant, "xtlv9") == 0) {
-        m_variant = VARIANT_HALF;
-    }
-}
->>>>>>> 8c02e208
 
 #   ifdef XMRIG_ALGO_CN_LITE
     case CN_LITE_0:
