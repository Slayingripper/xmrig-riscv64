/* XMRig
 * Copyright (c) 2018-2020 SChernykh   <https://github.com/SChernykh>
 * Copyright (c) 2016-2020 XMRig       <https://github.com/xmrig>, <support@xmrig.com>
 *
 *   This program is free software: you can redistribute it and/or modify
 *   it under the terms of the GNU General Public License as published by
 *   the Free Software Foundation, either version 3 of the License, or
 *   (at your option) any later version.
 *
 *   This program is distributed in the hope that it will be useful,
 *   but WITHOUT ANY WARRANTY; without even the implied warranty of
 *   MERCHANTABILITY or FITNESS FOR A PARTICULAR PURPOSE. See the
 *   GNU General Public License for more details.
 *
 *   You should have received a copy of the GNU General Public License
 *   along with this program. If not, see <http://www.gnu.org/licenses/>.
 */

#ifndef XMRIG_MEMPOOL_H
#define XMRIG_MEMPOOL_H


#include <array>
#include <cassert>
<<<<<<< HEAD
#include <map>
#include <set>
=======
#include <cstddef>
>>>>>>> e4c2ccba


namespace xmrig {


template<size_t CHUNK_SIZE, size_t INIT_SIZE>
class MemPool
{
public:
    MemPool() = default;


    constexpr size_t chunkSize() const  { return CHUNK_SIZE; }
    inline size_t freeSize() const      { return m_free.size() * CHUNK_SIZE; }
    inline size_t size() const          { return m_data.size() * CHUNK_SIZE * INIT_SIZE; }


    inline char *allocate()
    {
        if (m_free.empty()) {
            resize();
        }

        const size_t i = *m_free.begin();
        const size_t r = i / INIT_SIZE;

        char *ptr = m_data[r].data() + (i - r * INIT_SIZE) * CHUNK_SIZE;

        m_used.insert({ ptr, i });
        m_free.erase(i);

        return ptr;
    }


    inline void deallocate(const char *ptr)
    {
        if (ptr == nullptr) {
            return;
        }

        assert(m_used.count(ptr));

        m_free.emplace(m_used[ptr]);
        m_used.erase(ptr);
    }


private:
    inline void resize()
    {
        const size_t index = m_data.size();
        m_data[index];

        for (size_t i = 0; i < INIT_SIZE; ++i) {
            m_free.emplace((index * INIT_SIZE) + i);
        }
    }


    std::map<const char *, size_t> m_used;
    std::map<size_t, std::array<char, CHUNK_SIZE * INIT_SIZE> > m_data;
    std::set<size_t> m_free;
};


} /* namespace xmrig */


#endif /* XMRIG_MEMPOOL_H */<|MERGE_RESOLUTION|>--- conflicted
+++ resolved
@@ -22,12 +22,9 @@
 
 #include <array>
 #include <cassert>
-<<<<<<< HEAD
+#include <cstddef>
 #include <map>
 #include <set>
-=======
-#include <cstddef>
->>>>>>> e4c2ccba
 
 
 namespace xmrig {
