/* XMRig
 * Copyright 2010      Jeff Garzik <jgarzik@pobox.com>
 * Copyright 2012-2014 pooler      <pooler@litecoinpool.org>
 * Copyright 2014      Lucas Jones <https://github.com/lucasjones>
 * Copyright 2014-2016 Wolf9466    <https://github.com/OhGodAPet>
 * Copyright 2016      Jay D Dee   <jayddee246@gmail.com>
 * Copyright 2017-2018 XMR-Stak    <https://github.com/fireice-uk>, <https://github.com/psychocrypt>
 * Copyright 2018-2020 SChernykh   <https://github.com/SChernykh>
 * Copyright 2016-2020 XMRig       <https://github.com/xmrig>, <support@xmrig.com>
 *
 *   This program is free software: you can redistribute it and/or modify
 *   it under the terms of the GNU General Public License as published by
 *   the Free Software Foundation, either version 3 of the License, or
 *   (at your option) any later version.
 *
 *   This program is distributed in the hope that it will be useful,
 *   but WITHOUT ANY WARRANTY; without even the implied warranty of
 *   MERCHANTABILITY or FITNESS FOR A PARTICULAR PURPOSE. See the
 *   GNU General Public License for more details.
 *
 *   You should have received a copy of the GNU General Public License
 *   along with this program. If not, see <http://www.gnu.org/licenses/>.
 */


#include "backend/cuda/runners/CudaKawPowRunner.h"
#include "3rdparty/libethash/data_sizes.h"
#include "backend/cuda/CudaLaunchData.h"
#include "backend/cuda/wrappers/CudaLib.h"
#include "base/io/log/Log.h"
#include "base/io/log/Tags.h"
#include "base/net/stratum/Job.h"
#include "base/tools/Chrono.h"
#include "crypto/kawpow/KPCache.h"
#include "crypto/kawpow/KPHash.h"


xmrig::CudaKawPowRunner::CudaKawPowRunner(size_t index, const CudaLaunchData &data) :
    CudaBaseRunner(index, data)
{
}


bool xmrig::CudaKawPowRunner::run(uint32_t /*startNonce*/, uint32_t *rescount, uint32_t *resnonce)
{
    return callWrapper(CudaLib::kawPowHash(m_ctx, m_jobBlob, m_target, rescount, resnonce, &m_skippedHashes));
}


bool xmrig::CudaKawPowRunner::set(const Job &job, uint8_t *blob)
{
    if (!CudaBaseRunner::set(job, blob)) {
        return false;
    }

    m_jobBlob = blob;

    const uint64_t height = job.height();
    const uint32_t epoch = height / KPHash::EPOCH_LENGTH;

    KPCache& cache = KPCache::s_cache;
    {
        std::lock_guard<std::mutex> lock(KPCache::s_cacheMutex);
        cache.init(epoch);
    }

    const uint64_t start_ms = Chrono::steadyMSecs();

    const bool result = CudaLib::kawPowPrepare(m_ctx, cache.data(), cache.size(), cache.l1_cache(), cache.dag_size(epoch), height, dag_sizes);
    if (!result) {
<<<<<<< HEAD
        LOG_ERR("%s " YELLOW("KawPow") RED(" failed to initialize DAG: ") RED_BOLD("%s"), Tags::nvidia(), CudaLib::lastError(m_ctx));
    }    

    const int64_t dt = Chrono::steadyMSecs() - start_ms;
    if (dt > 1000) {
        LOG_INFO("%s " YELLOW("KawPow") " DAG for epoch " WHITE_BOLD("%u") " calculated " BLACK_BOLD("(%" PRIu64 "ms)"), Tags::nvidia(), epoch, dt);
=======
        LOG_ERR("Failed to initialize DAG: %s", CudaLib::lastError(m_ctx));
    }
    else {
        const int64_t dt = Chrono::steadyMSecs() - start_ms;
        if (dt > 1000) {
            LOG_INFO("%s " YELLOW("KawPow") " DAG for epoch " WHITE_BOLD("%u") " calculated " BLACK_BOLD("(%" PRIu64 "ms)"), Tags::nvidia(), epoch, dt);
        }
>>>>>>> 0dbf41f7
    }

    return result;
}


void xmrig::CudaKawPowRunner::jobEarlyNotification(const Job&)
{
    CudaLib::kawPowStopHash(m_ctx);
}<|MERGE_RESOLUTION|>--- conflicted
+++ resolved
@@ -68,22 +68,13 @@
 
     const bool result = CudaLib::kawPowPrepare(m_ctx, cache.data(), cache.size(), cache.l1_cache(), cache.dag_size(epoch), height, dag_sizes);
     if (!result) {
-<<<<<<< HEAD
         LOG_ERR("%s " YELLOW("KawPow") RED(" failed to initialize DAG: ") RED_BOLD("%s"), Tags::nvidia(), CudaLib::lastError(m_ctx));
-    }    
-
-    const int64_t dt = Chrono::steadyMSecs() - start_ms;
-    if (dt > 1000) {
-        LOG_INFO("%s " YELLOW("KawPow") " DAG for epoch " WHITE_BOLD("%u") " calculated " BLACK_BOLD("(%" PRIu64 "ms)"), Tags::nvidia(), epoch, dt);
-=======
-        LOG_ERR("Failed to initialize DAG: %s", CudaLib::lastError(m_ctx));
     }
     else {
         const int64_t dt = Chrono::steadyMSecs() - start_ms;
         if (dt > 1000) {
             LOG_INFO("%s " YELLOW("KawPow") " DAG for epoch " WHITE_BOLD("%u") " calculated " BLACK_BOLD("(%" PRIu64 "ms)"), Tags::nvidia(), epoch, dt);
         }
->>>>>>> 0dbf41f7
     }
 
     return result;
