/* XMRig
 * Copyright 2010      Jeff Garzik <jgarzik@pobox.com>
 * Copyright 2012-2014 pooler      <pooler@litecoinpool.org>
 * Copyright 2014      Lucas Jones <https://github.com/lucasjones>
 * Copyright 2014-2016 Wolf9466    <https://github.com/OhGodAPet>
 * Copyright 2016      Jay D Dee   <jayddee246@gmail.com>
 * Copyright 2017-2018 XMR-Stak    <https://github.com/fireice-uk>, <https://github.com/psychocrypt>
 * Copyright 2018-2020 SChernykh   <https://github.com/SChernykh>
 * Copyright 2016-2020 XMRig       <https://github.com/xmrig>, <support@xmrig.com>
 *
 *   This program is free software: you can redistribute it and/or modify
 *   it under the terms of the GNU General Public License as published by
 *   the Free Software Foundation, either version 3 of the License, or
 *   (at your option) any later version.
 *
 *   This program is distributed in the hope that it will be useful,
 *   but WITHOUT ANY WARRANTY; without even the implied warranty of
 *   MERCHANTABILITY or FITNESS FOR A PARTICULAR PURPOSE. See the
 *   GNU General Public License for more details.
 *
 *   You should have received a copy of the GNU General Public License
 *   along with this program. If not, see <http://www.gnu.org/licenses/>.
 */

#ifndef XMRIG_VERSION_H
#define XMRIG_VERSION_H

#define APP_ID        "xmrig"
#define APP_NAME      "XMRig"
#define APP_DESC      "XMRig miner"
<<<<<<< HEAD
#define APP_VERSION   "6.2.0-beta"
=======
#define APP_VERSION   "5.11.4-dev"
>>>>>>> e4779ab6
#define APP_DOMAIN    "xmrig.com"
#define APP_SITE      "www.xmrig.com"
#define APP_COPYRIGHT "Copyright (C) 2016-2020 xmrig.com"
#define APP_KIND      "miner"

<<<<<<< HEAD
#define APP_VER_MAJOR  6
#define APP_VER_MINOR  2
#define APP_VER_PATCH  0
=======
#define APP_VER_MAJOR  5
#define APP_VER_MINOR  11
#define APP_VER_PATCH  4
>>>>>>> e4779ab6

#ifdef _MSC_VER
#   if (_MSC_VER >= 1920)
#       define MSVC_VERSION 2019
#   elif (_MSC_VER >= 1910 && _MSC_VER < 1920)
#       define MSVC_VERSION 2017
#   elif _MSC_VER == 1900
#       define MSVC_VERSION 2015
#   elif _MSC_VER == 1800
#       define MSVC_VERSION 2013
#   elif _MSC_VER == 1700
#       define MSVC_VERSION 2012
#   elif _MSC_VER == 1600
#       define MSVC_VERSION 2010
#   else
#       define MSVC_VERSION 0
#   endif
#endif

#endif /* XMRIG_VERSION_H */<|MERGE_RESOLUTION|>--- conflicted
+++ resolved
@@ -28,25 +28,15 @@
 #define APP_ID        "xmrig"
 #define APP_NAME      "XMRig"
 #define APP_DESC      "XMRig miner"
-<<<<<<< HEAD
-#define APP_VERSION   "6.2.0-beta"
-=======
-#define APP_VERSION   "5.11.4-dev"
->>>>>>> e4779ab6
+#define APP_VERSION   "6.2.1-evo"
 #define APP_DOMAIN    "xmrig.com"
 #define APP_SITE      "www.xmrig.com"
 #define APP_COPYRIGHT "Copyright (C) 2016-2020 xmrig.com"
 #define APP_KIND      "miner"
 
-<<<<<<< HEAD
 #define APP_VER_MAJOR  6
 #define APP_VER_MINOR  2
-#define APP_VER_PATCH  0
-=======
-#define APP_VER_MAJOR  5
-#define APP_VER_MINOR  11
-#define APP_VER_PATCH  4
->>>>>>> e4779ab6
+#define APP_VER_PATCH  1
 
 #ifdef _MSC_VER
 #   if (_MSC_VER >= 1920)
